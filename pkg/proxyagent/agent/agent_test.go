package agent

import (
	"crypto"
	"crypto/ecdsa"
	"crypto/elliptic"
	"crypto/rand"
	"crypto/rsa"
	"crypto/x509"
	"crypto/x509/pkix"
	"encoding/pem"
	"fmt"
	mathrand "math/rand"
	"net"
	"reflect"
	"strings"
	"testing"
	"time"

	appsv1 "k8s.io/api/apps/v1"
	csrv1 "k8s.io/api/certificates/v1"
	corev1 "k8s.io/api/core/v1"
	rbacv1 "k8s.io/api/rbac/v1"
	metav1 "k8s.io/apimachinery/pkg/apis/meta/v1"
	"k8s.io/apimachinery/pkg/runtime"
	fakekube "k8s.io/client-go/kubernetes/fake"
	"k8s.io/client-go/kubernetes/scheme"
	clienttesting "k8s.io/client-go/testing"
	"k8s.io/client-go/util/cert"

	openshiftcrypto "github.com/openshift/library-go/pkg/crypto"
	"github.com/stretchr/testify/assert"
	addonv1alpha1 "open-cluster-management.io/api/addon/v1alpha1"
	fakeaddon "open-cluster-management.io/api/client/addon/clientset/versioned/fake"
	clusterv1 "open-cluster-management.io/api/cluster/v1"
	clusterv1beta1 "open-cluster-management.io/api/cluster/v1beta1"
	proxyv1alpha1 "open-cluster-management.io/cluster-proxy/pkg/apis/proxy/v1alpha1"
	"open-cluster-management.io/cluster-proxy/pkg/config"
	"open-cluster-management.io/cluster-proxy/pkg/proxyserver/operator/authentication/selfsigned"
	"open-cluster-management.io/cluster-proxy/pkg/util"
	runtimeclient "sigs.k8s.io/controller-runtime/pkg/client"
	fakeruntime "sigs.k8s.io/controller-runtime/pkg/client/fake"
)

var (
	testscheme   = scheme.Scheme
	nodeSelector = map[string]string{"kubernetes.io/os": "linux"}
	tolerations  = []corev1.Toleration{{Key: "foo", Operator: corev1.TolerationOpExists, Effect: corev1.TaintEffectNoExecute}}
)

func init() {
	testscheme.AddKnownTypes(proxyv1alpha1.SchemeGroupVersion, &proxyv1alpha1.ManagedProxyConfiguration{})
	testscheme.AddKnownTypes(clusterv1beta1.SchemeGroupVersion, &clusterv1beta1.ManagedClusterSetList{})
	testscheme.AddKnownTypes(proxyv1alpha1.SchemeGroupVersion, &proxyv1alpha1.ManagedProxyServiceResolverList{})
}

func TestFilterMPSR(t *testing.T) {
	testcases := []struct {
		name      string
		resolvers []proxyv1alpha1.ManagedProxyServiceResolver
		mcsMap    map[string]clusterv1beta1.ManagedClusterSet
		expected  []serviceToExpose
	}{
		{
			name: "filter out the resolver with deletion timestamp",
			resolvers: []proxyv1alpha1.ManagedProxyServiceResolver{
				{
					ObjectMeta: metav1.ObjectMeta{
						Name:              "resolver-1",
						DeletionTimestamp: &metav1.Time{Time: time.Now()},
					},
					Spec: proxyv1alpha1.ManagedProxyServiceResolverSpec{
						ManagedClusterSelector: proxyv1alpha1.ManagedClusterSelector{
							Type: proxyv1alpha1.ManagedClusterSelectorTypeClusterSet,
							ManagedClusterSet: &proxyv1alpha1.ManagedClusterSet{
								Name: "set-1",
							},
						},
						ServiceSelector: proxyv1alpha1.ServiceSelector{
							Type: proxyv1alpha1.ServiceSelectorTypeServiceRef,
							ServiceRef: &proxyv1alpha1.ServiceRef{
								Name:      "service-1",
								Namespace: "ns-1",
							},
						},
					},
				},
				{
					ObjectMeta: metav1.ObjectMeta{
						Name: "resolver-2", // this one expected to exist
					},
					Spec: proxyv1alpha1.ManagedProxyServiceResolverSpec{
						ManagedClusterSelector: proxyv1alpha1.ManagedClusterSelector{
							Type: proxyv1alpha1.ManagedClusterSelectorTypeClusterSet,
							ManagedClusterSet: &proxyv1alpha1.ManagedClusterSet{
								Name: "set-1",
							},
						},
						ServiceSelector: proxyv1alpha1.ServiceSelector{
							Type: proxyv1alpha1.ServiceSelectorTypeServiceRef,
							ServiceRef: &proxyv1alpha1.ServiceRef{
								Name:      "service-2",
								Namespace: "ns-2",
							},
						},
					},
				},
			},
			mcsMap: map[string]clusterv1beta1.ManagedClusterSet{
				"set-1": {
					ObjectMeta: metav1.ObjectMeta{
						Name: "set-1",
					},
				},
			},
			expected: []serviceToExpose{
				{
					Host:         util.GenerateServiceURL("cluster1", "ns-2", "service-2"),
					ExternalName: "service-2.ns-2",
				},
			},
		},
		{
			name: "filter out the resolver match other managed cluster set",
			resolvers: []proxyv1alpha1.ManagedProxyServiceResolver{
				{
					ObjectMeta: metav1.ObjectMeta{
						Name: "resolver-1",
					},
					Spec: proxyv1alpha1.ManagedProxyServiceResolverSpec{
						ManagedClusterSelector: proxyv1alpha1.ManagedClusterSelector{
							Type: proxyv1alpha1.ManagedClusterSelectorTypeClusterSet,
							ManagedClusterSet: &proxyv1alpha1.ManagedClusterSet{
								Name: "set-1",
							},
						},
						ServiceSelector: proxyv1alpha1.ServiceSelector{
							Type: proxyv1alpha1.ServiceSelectorTypeServiceRef,
							ServiceRef: &proxyv1alpha1.ServiceRef{
								Name:      "service-1",
								Namespace: "ns-1",
							},
						},
					},
				},
				{
					ObjectMeta: metav1.ObjectMeta{
						Name: "resolver-2",
					},
					Spec: proxyv1alpha1.ManagedProxyServiceResolverSpec{
						ManagedClusterSelector: proxyv1alpha1.ManagedClusterSelector{
							Type: proxyv1alpha1.ManagedClusterSelectorTypeClusterSet,
							ManagedClusterSet: &proxyv1alpha1.ManagedClusterSet{
								Name: "set-2",
							},
						},
						ServiceSelector: proxyv1alpha1.ServiceSelector{
							Type: proxyv1alpha1.ServiceSelectorTypeServiceRef,
							ServiceRef: &proxyv1alpha1.ServiceRef{
								Name:      "service-2",
								Namespace: "ns-2",
							},
						},
					},
				},
			},
			mcsMap: map[string]clusterv1beta1.ManagedClusterSet{
				"set-1": {
					ObjectMeta: metav1.ObjectMeta{
						Name: "set-1",
					},
				},
			},
			expected: []serviceToExpose{
				{
					Host:         util.GenerateServiceURL("cluster1", "ns-1", "service-1"),
					ExternalName: "service-1.ns-1",
				},
			},
		},
		{
			name: "filter out the resolver match other managed cluster set",
			resolvers: []proxyv1alpha1.ManagedProxyServiceResolver{
				{
					ObjectMeta: metav1.ObjectMeta{
						Name: "resolver-1",
					},
					Spec: proxyv1alpha1.ManagedProxyServiceResolverSpec{
						ManagedClusterSelector: proxyv1alpha1.ManagedClusterSelector{
							Type: proxyv1alpha1.ManagedClusterSelectorTypeClusterSet,
							ManagedClusterSet: &proxyv1alpha1.ManagedClusterSet{
								Name: "set-1",
							},
						},
						ServiceSelector: proxyv1alpha1.ServiceSelector{
							Type: proxyv1alpha1.ServiceSelectorTypeServiceRef,
							ServiceRef: &proxyv1alpha1.ServiceRef{
								Name:      "service-1",
								Namespace: "ns-1",
							},
						},
					},
				},
				{
					ObjectMeta: metav1.ObjectMeta{
						Name: "resolver-2",
					},
					Spec: proxyv1alpha1.ManagedProxyServiceResolverSpec{
						ManagedClusterSelector: proxyv1alpha1.ManagedClusterSelector{
							Type: "invalid",
							ManagedClusterSet: &proxyv1alpha1.ManagedClusterSet{
								Name: "set-1",
							},
						},
						ServiceSelector: proxyv1alpha1.ServiceSelector{
							Type: proxyv1alpha1.ServiceSelectorTypeServiceRef,
							ServiceRef: &proxyv1alpha1.ServiceRef{
								Name:      "service-2",
								Namespace: "ns-2",
							},
						},
					},
				},
			},
			mcsMap: map[string]clusterv1beta1.ManagedClusterSet{
				"set-1": {
					ObjectMeta: metav1.ObjectMeta{
						Name: "set-1",
					},
				},
			},
			expected: []serviceToExpose{
				{
					Host:         util.GenerateServiceURL("cluster1", "ns-1", "service-1"),
					ExternalName: "service-1.ns-1",
				},
			},
		},
	}

	for _, testcase := range testcases {
		t.Run(testcase.name, func(t *testing.T) {
			actual := managedProxyServiceResolverToFilterServiceToExpose(testcase.resolvers, testcase.mcsMap, "cluster1")
			if len(actual) != len(testcase.expected) {
				t.Errorf("%s, expected %d resolvers, but got %d", testcase.name, len(testcase.expected), len(actual))
			}
			// deep compare actual with expected
			if !reflect.DeepEqual(actual, testcase.expected) {
				t.Errorf("%s, expected %v, but got %v", testcase.name, testcase.expected, actual)
			}
		})
	}
}

func TestFilterMCS(t *testing.T) {
	testcases := []struct {
		name          string
		clusterlabels map[string]string
		clusters      []clusterv1beta1.ManagedClusterSet
		expected      map[string]clusterv1beta1.ManagedClusterSet
	}{
		{
			name: "filter out the cluster with deletion timestamp",
			clusterlabels: map[string]string{
				clusterv1beta1.ClusterSetLabel: "set-1",
			},
			clusters: []clusterv1beta1.ManagedClusterSet{
				{
					ObjectMeta: metav1.ObjectMeta{
						Name:              "set-1",
						DeletionTimestamp: &metav1.Time{Time: time.Now()},
					},
				},
			},
			expected: map[string]clusterv1beta1.ManagedClusterSet{},
		},
		{
			name: "filter out the cluster without the current cluster label",
			clusterlabels: map[string]string{
				clusterv1beta1.ClusterSetLabel: "set-1",
			},
			clusters: []clusterv1beta1.ManagedClusterSet{
				{
					ObjectMeta: metav1.ObjectMeta{
						Name: "set-1",
					},
				},
				{
					ObjectMeta: metav1.ObjectMeta{
						Name: "set-2",
					},
				},
			},
			expected: map[string]clusterv1beta1.ManagedClusterSet{
				"set-1": {
					ObjectMeta: metav1.ObjectMeta{
						Name: "set-1",
					},
				},
			},
		},
	}

	for _, testcase := range testcases {
		t.Run(testcase.name, func(t *testing.T) {
			actual, err := managedClusterSetsToFilteredMap(testcase.clusters, testcase.clusterlabels)
			if err != nil {
				t.Errorf("expected no error, but got %v", err)
			}
			if len(actual) != len(testcase.expected) {
				t.Errorf("expected %d clusters, but got %d", len(testcase.expected), len(actual))
			}
			// deep compare actual with expected
			if !reflect.DeepEqual(actual, testcase.expected) {
				t.Errorf("expected %v, but got %v", testcase.expected, actual)
			}
		})
	}
}

func TestRemoveDupAndSortservicesToExpose(t *testing.T) {
	testcases := []struct {
		name     string
		services []serviceToExpose
		expected []serviceToExpose
	}{
		{
			name: "remove duplicate and sort other services",
			services: []serviceToExpose{
				{
					Host: "service-3",
				},
				{
					Host: "service-1",
				},
				{
					Host: "service-2",
				},
				{
					Host: "service-1",
				},
			},
			expected: []serviceToExpose{
				{
					Host: "service-1",
				},
				{
					Host: "service-2",
				},
				{
					Host: "service-3",
				},
			},
		},
	}

	for _, testcase := range testcases {
		t.Run(testcase.name, func(t *testing.T) {
			actual := removeDupAndSortServices(testcase.services)
			if len(actual) != len(testcase.expected) {
				t.Errorf("expected %d services, but got %d", len(testcase.expected), len(actual))
			}
			// deep compare actual with expected
			if !reflect.DeepEqual(actual, testcase.expected) {
				t.Errorf("expected %v, but got %v", testcase.expected, actual)
			}
		})
	}
}

func TestAgentAddonRegistrationOption(t *testing.T) {
	cases := []struct {
		name                     string
		signerName               string
		v1CSRSupported           bool
		agentInstallAll          bool
		cluster                  *clusterv1.ManagedCluster
		addon                    *addonv1alpha1.ManagedClusterAddOn
		expextedCSRConfigs       int
		expectedCSRApprove       bool
		expectedSignedCSR        bool
		expectedInstallNamespace string
	}{
		{
			name:                     "install all",
			agentInstallAll:          true,
			cluster:                  newCluster("cluster", false),
			addon:                    newAddOn("addon", "cluster"),
			expextedCSRConfigs:       1,
			expectedInstallNamespace: config.AddonInstallNamespace,
		},
		{
			name:               "csr v1 supported",
			v1CSRSupported:     true,
			cluster:            newCluster("cluster", false),
			addon:              newAddOn("addon", "cluster"),
			expextedCSRConfigs: 2,
		},
		{
			name:               "sing csr",
			signerName:         ProxyAgentSignerName,
			cluster:            newCluster("cluster", false),
			addon:              newAddOn("addon", "cluster"),
			expextedCSRConfigs: 1,
			expectedSignedCSR:  true,
		},
		{
			name:               "approve csr",
			cluster:            newCluster("cluster", true),
			addon:              newAddOn("addon", "cluster"),
			expextedCSRConfigs: 1,
			expectedCSRApprove: true,
		},
	}

	for _, c := range cases {
		t.Run(c.name, func(t *testing.T) {
			fakeKubeClient := fakekube.NewSimpleClientset()

			agentAddOn, err := NewAgentAddon(
				&fakeSelfSigner{t: t},
				"",
				c.v1CSRSupported,
				nil,
				fakeKubeClient,
				c.agentInstallAll,
				true,
				nil,
			)
			assert.NoError(t, err)

			options := agentAddOn.GetAgentAddonOptions()

			csrConfigs := options.Registration.CSRConfigurations(c.cluster)
			assert.Len(t, csrConfigs, c.expextedCSRConfigs)

			csrApprove := options.Registration.CSRApproveCheck(c.cluster, nil, nil)
			assert.Equal(t, c.expectedCSRApprove, csrApprove)
			if csrApprove != c.expectedCSRApprove {
				t.Errorf("expect csr approve is %v, but %v", c.expectedCSRApprove, csrApprove)
			}

			err = options.Registration.PermissionConfig(c.cluster, c.addon)
			assert.NoError(t, err)
			actions := fakeKubeClient.Actions()
			assert.Len(t, actions, 4)
			role := actions[1].(clienttesting.CreateAction).GetObject().(*rbacv1.Role)
			assert.Equal(t, "cluster-proxy-addon-agent", role.Name)
			rolebinding := actions[3].(clienttesting.CreateAction).GetObject().(*rbacv1.RoleBinding)
			assert.Equal(t, "cluster-proxy-addon-agent", rolebinding.Name)

			cert := options.Registration.CSRSign(newCSR(c.signerName))
			assert.Equal(t, c.expectedSignedCSR, (len(cert) != 0))

			if c.expectedInstallNamespace != "" {
				assert.Equal(t, c.expectedInstallNamespace, options.InstallStrategy.InstallNamespace)
			}
		})
	}
}

func TestGetNodeSelector(t *testing.T) {
	testcases := []struct {
		name string
		// input}
		cluster *clusterv1.ManagedCluster
		err     error
		expect  map[string]string
	}{
		{
			name:    "managedCluster is not local-cluster, expect empty nodeSelector",
			cluster: newCluster("cluster", false),
			expect:  map[string]string{},
		},
		{
			name:    "managedCluster is local-cluster, but no annotation, expect empty nodeSelector",
			cluster: newCluster("local-cluster", false),
			expect:  map[string]string{},
		},
		{
			name: "managedCluster is local-cluster with incorrect annotation, expect err",
			cluster: newClusterWithAnnotations("local-cluster", false, map[string]string{
				annotationNodeSelector: "kubernetes.io/os=linux",
			}),
			err: fmt.Errorf("incorrect annotation"),
		},
		{
			name: "managedCluster is local-cluster with correct annotation, expect nodeSelector",
			cluster: newClusterWithAnnotations("local-cluster", false, map[string]string{
				annotationNodeSelector: `{"kubernetes.io/os":"linux"}`,
			}),
			expect: map[string]string{
				"kubernetes.io/os": "linux",
			},
		},
	}

	for _, testcase := range testcases {
		t.Run(testcase.name, func(t *testing.T) {
			actual, err := getNodeSelector(testcase.cluster)
			if err != nil && testcase.err == nil {
				t.Errorf("expected no error, but got %v", err)
			}
			// compare actual and expected map
			for k, v := range testcase.expect {
				if actual[k] != v {
					t.Errorf("expected %v, but got %v", testcase.expect, actual)
				}
			}
			for k, v := range actual {
				if testcase.expect[k] != v {
					t.Errorf("expected %v, but got %v", testcase.expect, actual)
				}
			}
		})
	}
}

func TestNewAgentAddon(t *testing.T) {
	addOnName := "addon"
	clusterName := "cluster"

	managedProxyConfigName := "cluster-proxy"
	addOndDeployConfigName := "deploy-config"

	expectedManifestNames := []string{
		"cluster-proxy-proxy-agent", // deployment
		"cluster-proxy-addon-agent", // role
		"cluster-proxy-addon-agent", // rolebinding
		"cluster-proxy-ca",          // ca
		clusterName,                 // cluster service
		addOnName,                   // namespace
		"cluster-proxy",             // service account
	}

	expectedManifestNamesWithoutClusterService := []string{
		"cluster-proxy-proxy-agent", // deployment
		"cluster-proxy-addon-agent", // role
		"cluster-proxy-addon-agent", // rolebinding
		"cluster-proxy-ca",          // ca
		addOnName,                   // namespace
		"cluster-proxy",             // service account
	}

	cases := []struct {
		name                    string
		cluster                 *clusterv1.ManagedCluster
		addon                   *addonv1alpha1.ManagedClusterAddOn
		managedProxyConfigs     []runtimeclient.Object
		addOndDeploymentConfigs []runtime.Object
		kubeObjs                []runtime.Object
		v1CSRSupported          bool
		enableKubeApiProxy      bool
		expectedErrorMsg        string
		verifyManifests         func(t *testing.T, manifests []runtime.Object)
	}{
		{
			name:                    "without default config",
			addon:                   newAddOn(addOnName, clusterName),
			managedProxyConfigs:     []runtimeclient.Object{},
			addOndDeploymentConfigs: []runtime.Object{},
			kubeObjs:                []runtime.Object{},
			enableKubeApiProxy:      true,
			expectedErrorMsg:        "unexpected managed proxy configurations: []",
			verifyManifests:         func(t *testing.T, manifests []runtime.Object) {},
		},
		{
			name: "no managed proxy configuration",
			addon: func() *addonv1alpha1.ManagedClusterAddOn {
				addOn := newAddOn(addOnName, clusterName)
				addOn.Status.ConfigReferences = []addonv1alpha1.ConfigReference{newManagedProxyConfigReference("none")}
				return addOn
			}(),
			managedProxyConfigs:     []runtimeclient.Object{},
			addOndDeploymentConfigs: []runtime.Object{},
			kubeObjs:                []runtime.Object{},
			enableKubeApiProxy:      true,
			expectedErrorMsg:        "managedproxyconfigurations.proxy.open-cluster-management.io \"none\" not found",
			verifyManifests:         func(t *testing.T, manifests []runtime.Object) {},
		},
		{
			name: "no load balancer service",
			addon: func() *addonv1alpha1.ManagedClusterAddOn {
				addOn := newAddOn(addOnName, clusterName)
				addOn.Status.ConfigReferences = []addonv1alpha1.ConfigReference{newManagedProxyConfigReference(managedProxyConfigName)}
				return addOn
			}(),
			managedProxyConfigs:     []runtimeclient.Object{newManagedProxyConfig(managedProxyConfigName, proxyv1alpha1.EntryPointTypeLoadBalancerService)},
			addOndDeploymentConfigs: []runtime.Object{},
			kubeObjs:                []runtime.Object{},
			enableKubeApiProxy:      true,
			expectedErrorMsg:        "services \"lbsvc\" not found",
			verifyManifests:         func(t *testing.T, manifests []runtime.Object) {},
		},
		{
			name: "balancer service not ready",
			addon: func() *addonv1alpha1.ManagedClusterAddOn {
				addOn := newAddOn(addOnName, clusterName)
				addOn.Status.ConfigReferences = []addonv1alpha1.ConfigReference{newManagedProxyConfigReference(managedProxyConfigName)}
				return addOn
			}(),
			managedProxyConfigs:     []runtimeclient.Object{newManagedProxyConfig(managedProxyConfigName, proxyv1alpha1.EntryPointTypeLoadBalancerService)},
			addOndDeploymentConfigs: []runtime.Object{},
			kubeObjs:                []runtime.Object{newLoadBalancerService("")},
			enableKubeApiProxy:      true,
			expectedErrorMsg:        "the load-balancer service for proxy-server ingress is not yet provisioned",
			verifyManifests:         func(t *testing.T, manifests []runtime.Object) {},
		},
		{
			name:    "balancer service proxy server",
			cluster: newCluster(clusterName, true),
			addon: func() *addonv1alpha1.ManagedClusterAddOn {
				addOn := newAddOn(addOnName, clusterName)
				addOn.Status.ConfigReferences = []addonv1alpha1.ConfigReference{newManagedProxyConfigReference(managedProxyConfigName)}
				return addOn
			}(),
			managedProxyConfigs:     []runtimeclient.Object{newManagedProxyConfig(managedProxyConfigName, proxyv1alpha1.EntryPointTypeLoadBalancerService)},
			addOndDeploymentConfigs: []runtime.Object{},
			kubeObjs:                []runtime.Object{newLoadBalancerService("1.2.3.4")},
			v1CSRSupported:          true,
			enableKubeApiProxy:      true,
			verifyManifests: func(t *testing.T, manifests []runtime.Object) {
				assert.Len(t, manifests, len(expectedManifestNames))
				assert.ElementsMatch(t, expectedManifestNames, manifestNames(manifests))
				agentDeploy := getAgentDeployment(manifests)
				assert.NotNil(t, agentDeploy)
				assert.Equal(t, getProxyServerHost(agentDeploy), "1.2.3.4")
			},
		},
		{
			name:    "crs is not v1",
			cluster: newCluster(clusterName, true),
			addon: func() *addonv1alpha1.ManagedClusterAddOn {
				addOn := newAddOn(addOnName, clusterName)
				addOn.Status.ConfigReferences = []addonv1alpha1.ConfigReference{newManagedProxyConfigReference(managedProxyConfigName)}
				return addOn
			}(),
			managedProxyConfigs:     []runtimeclient.Object{newManagedProxyConfig(managedProxyConfigName, proxyv1alpha1.EntryPointTypeLoadBalancerService)},
			addOndDeploymentConfigs: []runtime.Object{},
			kubeObjs:                []runtime.Object{newLoadBalancerService("1.2.3.4"), newAgentClientSecret()},
			enableKubeApiProxy:      true,
			verifyManifests: func(t *testing.T, manifests []runtime.Object) {
				crsExpectedManifestNames := append(expectedManifestNames, "cluster-proxy-open-cluster-management.io-proxy-agent-signer-client-cert")
				assert.Len(t, manifests, len(crsExpectedManifestNames))
				assert.ElementsMatch(t, crsExpectedManifestNames, manifestNames(manifests))
			},
		},
		{
			name:    "hostname proxy server ",
			cluster: newCluster(clusterName, true),
			addon: func() *addonv1alpha1.ManagedClusterAddOn {
				addOn := newAddOn(addOnName, clusterName)
				addOn.Status.ConfigReferences = []addonv1alpha1.ConfigReference{newManagedProxyConfigReference(managedProxyConfigName)}
				return addOn
			}(),
			managedProxyConfigs:     []runtimeclient.Object{newManagedProxyConfig(managedProxyConfigName, proxyv1alpha1.EntryPointTypeHostname)},
			addOndDeploymentConfigs: []runtime.Object{},
			kubeObjs:                []runtime.Object{},
			v1CSRSupported:          true,
			enableKubeApiProxy:      true,
			verifyManifests: func(t *testing.T, manifests []runtime.Object) {
				assert.Len(t, manifests, len(expectedManifestNames))
				assert.ElementsMatch(t, expectedManifestNames, manifestNames(manifests))
				agentDeploy := getAgentDeployment(manifests)
				assert.NotNil(t, agentDeploy)
				assert.Equal(t, getProxyServerHost(agentDeploy), "hostname")
			},
		},
		{
			name:    "customized proxy-agent replicas",
			cluster: newCluster(clusterName, true),
			addon: func() *addonv1alpha1.ManagedClusterAddOn {
				addOn := newAddOn(addOnName, clusterName)
				addOn.Status.ConfigReferences = []addonv1alpha1.ConfigReference{newManagedProxyConfigReference(managedProxyConfigName)}
				return addOn
			}(),
			managedProxyConfigs:     []runtimeclient.Object{setProxyAgentReplicas(newManagedProxyConfig(managedProxyConfigName, proxyv1alpha1.EntryPointTypeHostname), 2)},
			addOndDeploymentConfigs: []runtime.Object{},
			kubeObjs:                []runtime.Object{},
			v1CSRSupported:          true,
			enableKubeApiProxy:      true,
			verifyManifests: func(t *testing.T, manifests []runtime.Object) {
				assert.Len(t, manifests, len(expectedManifestNames))
				assert.ElementsMatch(t, expectedManifestNames, manifestNames(manifests))
				agentDeploy := getAgentDeployment(manifests)
				assert.NotNil(t, agentDeploy)
				assert.Equal(t, *agentDeploy.Spec.Replicas, int32(2))
			},
		},
		{
			name:    "port forward proxy server",
			cluster: newCluster(clusterName, true),
			addon: func() *addonv1alpha1.ManagedClusterAddOn {
				addOn := newAddOn(addOnName, clusterName)
				addOn.Status.ConfigReferences = []addonv1alpha1.ConfigReference{newManagedProxyConfigReference(managedProxyConfigName)}
				return addOn
			}(),
			managedProxyConfigs:     []runtimeclient.Object{newManagedProxyConfig(managedProxyConfigName, proxyv1alpha1.EntryPointTypePortForward)},
			addOndDeploymentConfigs: []runtime.Object{},
			kubeObjs:                []runtime.Object{},
			v1CSRSupported:          true,
			enableKubeApiProxy:      true,
			verifyManifests: func(t *testing.T, manifests []runtime.Object) {
				assert.Len(t, manifests, len(expectedManifestNames))
				assert.ElementsMatch(t, expectedManifestNames, manifestNames(manifests))
				agentDeploy := getAgentDeployment(manifests)
				assert.NotNil(t, agentDeploy)
				assert.Equal(t, getProxyServerHost(agentDeploy), "127.0.0.1")
			},
		},
		{
			name:    "with addon deployment config",
			cluster: newCluster(clusterName, true),
			addon: func() *addonv1alpha1.ManagedClusterAddOn {
				addOn := newAddOn(addOnName, clusterName)
				addOn.Status.ConfigReferences = []addonv1alpha1.ConfigReference{
					newManagedProxyConfigReference(managedProxyConfigName),
					newAddOndDeploymentConfigReference(addOndDeployConfigName, clusterName),
				}
				return addOn
			}(),
			managedProxyConfigs:     []runtimeclient.Object{newManagedProxyConfig(managedProxyConfigName, proxyv1alpha1.EntryPointTypePortForward)},
			addOndDeploymentConfigs: []runtime.Object{newAddOnDeploymentConfig(addOndDeployConfigName, clusterName)},
			v1CSRSupported:          true,
			enableKubeApiProxy:      true,
			verifyManifests: func(t *testing.T, manifests []runtime.Object) {
				assert.Len(t, manifests, len(expectedManifestNames))
				assert.ElementsMatch(t, expectedManifestNames, manifestNames(manifests))
				agentDeploy := getAgentDeployment(manifests)
				assert.NotNil(t, agentDeploy)
				assert.Equal(t, nodeSelector, agentDeploy.Spec.Template.Spec.NodeSelector)
				assert.Equal(t, tolerations, agentDeploy.Spec.Template.Spec.Tolerations)
			},
		},
		{
<<<<<<< HEAD
			name:    "with addon deployment config using customized variables",
=======
			name:    "with addon deployment config using a customized serviceDomain",
>>>>>>> ecc688e4
			cluster: newCluster(clusterName, true),
			addon: func() *addonv1alpha1.ManagedClusterAddOn {
				addOn := newAddOn(addOnName, clusterName)
				addOn.Status.ConfigReferences = []addonv1alpha1.ConfigReference{
					newManagedProxyConfigReference(managedProxyConfigName),
					newAddOndDeploymentConfigReference(addOndDeployConfigName, clusterName),
				}
				return addOn
			}(),
			managedProxyConfigs:     []runtimeclient.Object{newManagedProxyConfig(managedProxyConfigName, proxyv1alpha1.EntryPointTypePortForward)},
<<<<<<< HEAD
			addOndDeploymentConfigs: []runtime.Object{newAddOnDeploymentConfig(addOndDeployConfigName, clusterName)},
			v1CSRSupported:          true,
			verifyManifests: func(t *testing.T, manifests []runtime.Object) {
				assert.Len(t, manifests, len(expectedManifestNames))
				assert.ElementsMatch(t, expectedManifestNames, manifestNames(manifests))
				agentDeploy := getAgentDeployment(manifests)
				assert.NotNil(t, agentDeploy)
				assert.Equal(t, nodeSelector, agentDeploy.Spec.Template.Spec.NodeSelector)
				assert.Equal(t, tolerations, agentDeploy.Spec.Template.Spec.Tolerations)
			},
		},
		{
			name:    "with addon deployment config using customized variables",
=======
			addOndDeploymentConfigs: []runtime.Object{newAddOnDeploymentConfigWithCustomizedServiceDomain(addOndDeployConfigName, clusterName, "svc.test.com")},
			v1CSRSupported:          true,
			enableKubeApiProxy:      true,
			verifyManifests: func(t *testing.T, manifests []runtime.Object) {
				assert.Len(t, manifests, len(expectedManifestNames))
				assert.ElementsMatch(t, expectedManifestNames, manifestNames(manifests))
				externalNameService := getKubeAPIServerExternalNameService(manifests)
				assert.NotNil(t, externalNameService)
				assert.Equal(t, "kubernetes.default.svc.test.com", externalNameService.Spec.ExternalName)
			},
		},
		{
			name:    "enable-kube-api-proxy is false",
>>>>>>> ecc688e4
			cluster: newCluster(clusterName, true),
			addon: func() *addonv1alpha1.ManagedClusterAddOn {
				addOn := newAddOn(addOnName, clusterName)
				addOn.Status.ConfigReferences = []addonv1alpha1.ConfigReference{
					newManagedProxyConfigReference(managedProxyConfigName),
					newAddOndDeploymentConfigReference(addOndDeployConfigName, clusterName),
				}
				return addOn
			}(),
			managedProxyConfigs:     []runtimeclient.Object{newManagedProxyConfig(managedProxyConfigName, proxyv1alpha1.EntryPointTypePortForward)},
<<<<<<< HEAD
			addOndDeploymentConfigs: []runtime.Object{newAddOnDeploymentConfigWithCustomizedVariables(addOndDeployConfigName, clusterName, "replicas", "10")},
			v1CSRSupported:          true,
			verifyManifests: func(t *testing.T, manifests []runtime.Object) {
				assert.Len(t, manifests, len(expectedManifestNames))
				assert.ElementsMatch(t, expectedManifestNames, manifestNames(manifests))
				agentDeploy := getAgentDeployment(manifests)
				assert.NotNil(t, agentDeploy)
				assert.Equal(t, int32(10), *agentDeploy.Spec.Replicas)
=======
			addOndDeploymentConfigs: []runtime.Object{newAddOnDeploymentConfigWithCustomizedServiceDomain(addOndDeployConfigName, clusterName, "svc.test.com")},
			v1CSRSupported:          true,
			enableKubeApiProxy:      false,
			verifyManifests: func(t *testing.T, manifests []runtime.Object) {
				// expect cluster service not created.
				assert.Len(t, manifests, len(expectedManifestNames)-1)
				assert.ElementsMatch(t, expectedManifestNamesWithoutClusterService, manifestNames(manifests))
>>>>>>> ecc688e4
			},
		},
	}

	for _, c := range cases {
		t.Run(c.name, func(t *testing.T) {
			fakeKubeClient := fakekube.NewSimpleClientset(c.kubeObjs...)
			fakeRuntimeClient := fakeruntime.NewClientBuilder().WithObjects(c.managedProxyConfigs...).Build()
			fakeAddonClient := fakeaddon.NewSimpleClientset(c.addOndDeploymentConfigs...)

			agentAddOn, err := NewAgentAddon(
				&fakeSelfSigner{t: t},
				"test",
				c.v1CSRSupported,
				fakeRuntimeClient,
				fakeKubeClient,
				false,
				c.enableKubeApiProxy,
				fakeAddonClient,
			)
			assert.NoError(t, err)

			manifests, err := agentAddOn.Manifests(c.cluster, c.addon)
			if c.expectedErrorMsg != "" {
				assert.ErrorContains(t, err, c.expectedErrorMsg)
				return
			}
			assert.NoError(t, err)

			c.verifyManifests(t, manifests)
		})
	}
}

type fakeSelfSigner struct {
	t *testing.T
}

func (fs *fakeSelfSigner) Sign(cfg cert.Config, expiry time.Duration) (selfsigned.CertPair, error) {
	return selfsigned.CertPair{}, nil
}

func (fs *fakeSelfSigner) CAData() []byte {
	return nil
}

func (fs *fakeSelfSigner) GetSigner() crypto.Signer {
	return nil
}

func (fs *fakeSelfSigner) CA() *openshiftcrypto.CA {
	_, key, err := newRSAKeyPair()
	if err != nil {
		fs.t.Fatal(err)
	}
	caCert, err := cert.NewSelfSignedCACert(cert.Config{CommonName: "open-cluster-management.io"}, key)
	if err != nil {
		fs.t.Fatal(err)
	}

	return &openshiftcrypto.CA{
		Config: &openshiftcrypto.TLSCertificateConfig{
			Certs: []*x509.Certificate{caCert},
			Key:   key,
		},
	}
}

func newRSAKeyPair() (*rsa.PublicKey, *rsa.PrivateKey, error) {
	privateKey, err := rsa.GenerateKey(rand.Reader, 2048)
	if err != nil {
		return nil, nil, err
	}
	return &privateKey.PublicKey, privateKey, nil
}

func newCSR(signerName string) *csrv1.CertificateSigningRequest {
	insecureRand := mathrand.New(mathrand.NewSource(0))
	pk, err := ecdsa.GenerateKey(elliptic.P256(), insecureRand)
	if err != nil {
		panic(err)
	}
	csrb, err := x509.CreateCertificateRequest(insecureRand, &x509.CertificateRequest{
		Subject: pkix.Name{
			CommonName:   "cn",
			Organization: []string{"org"},
		},
		DNSNames:       []string{},
		EmailAddresses: []string{},
		IPAddresses:    []net.IP{},
	}, pk)
	if err != nil {
		panic(err)
	}
	return &csrv1.CertificateSigningRequest{
		ObjectMeta: metav1.ObjectMeta{
			Name:         "test",
			GenerateName: "csr-",
		},
		Spec: csrv1.CertificateSigningRequestSpec{
			Username:   "test",
			Usages:     []csrv1.KeyUsage{},
			SignerName: signerName,
			Request:    pem.EncodeToMemory(&pem.Block{Type: "CERTIFICATE REQUEST", Bytes: csrb}),
		},
	}
}

func newCluster(name string, accepted bool) *clusterv1.ManagedCluster {
	return &clusterv1.ManagedCluster{
		ObjectMeta: metav1.ObjectMeta{
			Name: name,
		},
		Spec: clusterv1.ManagedClusterSpec{
			HubAcceptsClient: accepted,
		},
	}
}

func newClusterWithAnnotations(name string, accepted bool, annotations map[string]string) *clusterv1.ManagedCluster {
	return &clusterv1.ManagedCluster{
		ObjectMeta: metav1.ObjectMeta{
			Name:        name,
			Annotations: annotations,
		},
		Spec: clusterv1.ManagedClusterSpec{
			HubAcceptsClient: accepted,
		},
	}
}

func newAddOn(name, namespace string) *addonv1alpha1.ManagedClusterAddOn {
	return &addonv1alpha1.ManagedClusterAddOn{
		ObjectMeta: metav1.ObjectMeta{
			Name:      name,
			Namespace: namespace,
		},
		Spec: addonv1alpha1.ManagedClusterAddOnSpec{
			InstallNamespace: name,
		},
	}
}

func newManagedProxyConfigReference(name string) addonv1alpha1.ConfigReference {
	return addonv1alpha1.ConfigReference{
		ConfigGroupResource: addonv1alpha1.ConfigGroupResource{
			Group:    "proxy.open-cluster-management.io",
			Resource: "managedproxyconfigurations",
		},
		ConfigReferent: addonv1alpha1.ConfigReferent{
			Name: name,
		},
	}
}

func newAddOndDeploymentConfigReference(name, namespace string) addonv1alpha1.ConfigReference {
	return addonv1alpha1.ConfigReference{
		ConfigGroupResource: addonv1alpha1.ConfigGroupResource{
			Group:    "addon.open-cluster-management.io",
			Resource: "addondeploymentconfigs",
		},
		ConfigReferent: addonv1alpha1.ConfigReferent{
			Name:      name,
			Namespace: namespace,
		},
	}
}

func newManagedProxyConfig(name string, entryPointType proxyv1alpha1.EntryPointType) *proxyv1alpha1.ManagedProxyConfiguration {
	return &proxyv1alpha1.ManagedProxyConfiguration{
		ObjectMeta: metav1.ObjectMeta{
			Name: name,
		},
		Spec: proxyv1alpha1.ManagedProxyConfigurationSpec{
			ProxyServer: proxyv1alpha1.ManagedProxyConfigurationProxyServer{
				Entrypoint: &proxyv1alpha1.ManagedProxyConfigurationProxyServerEntrypoint{
					Type: entryPointType,
					LoadBalancerService: &proxyv1alpha1.EntryPointLoadBalancerService{
						Name: "lbsvc",
					},
					Hostname: &proxyv1alpha1.EntryPointHostname{
						Value: "hostname",
					},
				},
				Namespace: "test",
			},
			ProxyAgent: proxyv1alpha1.ManagedProxyConfigurationProxyAgent{
				Image: "quay.io/open-cluster-management.io/cluster-proxy-agent:test",
			},
		},
	}
}

func setProxyAgentReplicas(mpc *proxyv1alpha1.ManagedProxyConfiguration, replicas int32) *proxyv1alpha1.ManagedProxyConfiguration {
	mpc.Spec.ProxyAgent.Replicas = replicas
	return mpc
}

func newAddOnDeploymentConfig(name, namespace string) *addonv1alpha1.AddOnDeploymentConfig {
	return &addonv1alpha1.AddOnDeploymentConfig{
		ObjectMeta: metav1.ObjectMeta{
			Name:      name,
			Namespace: namespace,
		},
		Spec: addonv1alpha1.AddOnDeploymentConfigSpec{
			NodePlacement: &addonv1alpha1.NodePlacement{
				Tolerations:  tolerations,
				NodeSelector: nodeSelector,
			},
		},
	}
}

<<<<<<< HEAD
func newAddOnDeploymentConfigWithCustomizedVariables(name, namespace, k, v string) *addonv1alpha1.AddOnDeploymentConfig {
=======
func newAddOnDeploymentConfigWithCustomizedServiceDomain(name, namespace, serviceDomain string) *addonv1alpha1.AddOnDeploymentConfig {
>>>>>>> ecc688e4
	return &addonv1alpha1.AddOnDeploymentConfig{
		ObjectMeta: metav1.ObjectMeta{
			Name:      name,
			Namespace: namespace,
		},
		Spec: addonv1alpha1.AddOnDeploymentConfigSpec{
			NodePlacement: &addonv1alpha1.NodePlacement{
				Tolerations:  tolerations,
				NodeSelector: nodeSelector,
			},
			CustomizedVariables: []addonv1alpha1.CustomizedVariable{
				{
<<<<<<< HEAD
					Name:  k,
					Value: v,
=======
					Name:  "serviceDomain",
					Value: serviceDomain,
>>>>>>> ecc688e4
				},
			},
		},
	}
}

func newLoadBalancerService(ingress string) *corev1.Service {
	svc := &corev1.Service{
		ObjectMeta: metav1.ObjectMeta{
			Name:      "lbsvc",
			Namespace: "test",
		},
	}
	if len(ingress) != 0 {
		svc.Status.LoadBalancer.Ingress = []corev1.LoadBalancerIngress{{IP: ingress}}
	}
	return svc
}

func newAgentClientSecret() *corev1.Secret {
	return &corev1.Secret{
		ObjectMeta: metav1.ObjectMeta{
			Name:      "agent-client",
			Namespace: "test",
		},
		Data: map[string][]byte{
			"tls.crt": []byte("testcrt"),
			"tls.key": []byte("testkey"),
		},
	}
}

func manifestNames(manifests []runtime.Object) []string {
	names := []string{}
	for _, manifest := range manifests {
		obj, ok := manifest.(metav1.ObjectMetaAccessor)
		if !ok {
			continue
		}
		names = append(names, obj.GetObjectMeta().GetName())
	}
	return names
}

func getAgentDeployment(manifests []runtime.Object) *appsv1.Deployment {
	for _, manifest := range manifests {
		switch obj := manifest.(type) {
		case *appsv1.Deployment:
			return obj
		}
	}

	return nil
}

func getKubeAPIServerExternalNameService(manifests []runtime.Object) *corev1.Service {
	for _, manifest := range manifests {
		switch obj := manifest.(type) {
		case *corev1.Service:
			return obj
		}
	}

	return nil
}

func getProxyServerHost(deploy *appsv1.Deployment) string {
	args := deploy.Spec.Template.Spec.Containers[0].Args
	for _, arg := range args {
		if strings.HasPrefix(arg, "--proxy-server-host") {
			i := strings.Index(arg, "=") + 1
			return arg[i:]
		}
	}
	return ""
}<|MERGE_RESOLUTION|>--- conflicted
+++ resolved
@@ -733,11 +733,7 @@
 			},
 		},
 		{
-<<<<<<< HEAD
 			name:    "with addon deployment config using customized variables",
-=======
-			name:    "with addon deployment config using a customized serviceDomain",
->>>>>>> ecc688e4
 			cluster: newCluster(clusterName, true),
 			addon: func() *addonv1alpha1.ManagedClusterAddOn {
 				addOn := newAddOn(addOnName, clusterName)
@@ -748,35 +744,19 @@
 				return addOn
 			}(),
 			managedProxyConfigs:     []runtimeclient.Object{newManagedProxyConfig(managedProxyConfigName, proxyv1alpha1.EntryPointTypePortForward)},
-<<<<<<< HEAD
-			addOndDeploymentConfigs: []runtime.Object{newAddOnDeploymentConfig(addOndDeployConfigName, clusterName)},
+			addOndDeploymentConfigs: []runtime.Object{newAddOnDeploymentConfigWithCustomizedVariables(addOndDeployConfigName, clusterName, "replicas", "10")},
 			v1CSRSupported:          true,
+			enableKubeApiProxy:      true,
 			verifyManifests: func(t *testing.T, manifests []runtime.Object) {
 				assert.Len(t, manifests, len(expectedManifestNames))
 				assert.ElementsMatch(t, expectedManifestNames, manifestNames(manifests))
 				agentDeploy := getAgentDeployment(manifests)
 				assert.NotNil(t, agentDeploy)
-				assert.Equal(t, nodeSelector, agentDeploy.Spec.Template.Spec.NodeSelector)
-				assert.Equal(t, tolerations, agentDeploy.Spec.Template.Spec.Tolerations)
-			},
-		},
-		{
-			name:    "with addon deployment config using customized variables",
-=======
-			addOndDeploymentConfigs: []runtime.Object{newAddOnDeploymentConfigWithCustomizedServiceDomain(addOndDeployConfigName, clusterName, "svc.test.com")},
-			v1CSRSupported:          true,
-			enableKubeApiProxy:      true,
-			verifyManifests: func(t *testing.T, manifests []runtime.Object) {
-				assert.Len(t, manifests, len(expectedManifestNames))
-				assert.ElementsMatch(t, expectedManifestNames, manifestNames(manifests))
-				externalNameService := getKubeAPIServerExternalNameService(manifests)
-				assert.NotNil(t, externalNameService)
-				assert.Equal(t, "kubernetes.default.svc.test.com", externalNameService.Spec.ExternalName)
-			},
-		},
-		{
-			name:    "enable-kube-api-proxy is false",
->>>>>>> ecc688e4
+				assert.Equal(t, int32(10), *agentDeploy.Spec.Replicas)
+			},
+		},
+		{
+			name:    "with addon deployment config using a customized serviceDomain",
 			cluster: newCluster(clusterName, true),
 			addon: func() *addonv1alpha1.ManagedClusterAddOn {
 				addOn := newAddOn(addOnName, clusterName)
@@ -787,16 +767,29 @@
 				return addOn
 			}(),
 			managedProxyConfigs:     []runtimeclient.Object{newManagedProxyConfig(managedProxyConfigName, proxyv1alpha1.EntryPointTypePortForward)},
-<<<<<<< HEAD
-			addOndDeploymentConfigs: []runtime.Object{newAddOnDeploymentConfigWithCustomizedVariables(addOndDeployConfigName, clusterName, "replicas", "10")},
+			addOndDeploymentConfigs: []runtime.Object{newAddOnDeploymentConfigWithCustomizedServiceDomain(addOndDeployConfigName, clusterName, "svc.test.com")},
 			v1CSRSupported:          true,
+			enableKubeApiProxy:      true,
 			verifyManifests: func(t *testing.T, manifests []runtime.Object) {
 				assert.Len(t, manifests, len(expectedManifestNames))
 				assert.ElementsMatch(t, expectedManifestNames, manifestNames(manifests))
-				agentDeploy := getAgentDeployment(manifests)
-				assert.NotNil(t, agentDeploy)
-				assert.Equal(t, int32(10), *agentDeploy.Spec.Replicas)
-=======
+				externalNameService := getKubeAPIServerExternalNameService(manifests)
+				assert.NotNil(t, externalNameService)
+				assert.Equal(t, "kubernetes.default.svc.test.com", externalNameService.Spec.ExternalName)
+			},
+		},
+		{
+			name:    "enable-kube-api-proxy is false",
+			cluster: newCluster(clusterName, true),
+			addon: func() *addonv1alpha1.ManagedClusterAddOn {
+				addOn := newAddOn(addOnName, clusterName)
+				addOn.Status.ConfigReferences = []addonv1alpha1.ConfigReference{
+					newManagedProxyConfigReference(managedProxyConfigName),
+					newAddOndDeploymentConfigReference(addOndDeployConfigName, clusterName),
+				}
+				return addOn
+			}(),
+			managedProxyConfigs:     []runtimeclient.Object{newManagedProxyConfig(managedProxyConfigName, proxyv1alpha1.EntryPointTypePortForward)},
 			addOndDeploymentConfigs: []runtime.Object{newAddOnDeploymentConfigWithCustomizedServiceDomain(addOndDeployConfigName, clusterName, "svc.test.com")},
 			v1CSRSupported:          true,
 			enableKubeApiProxy:      false,
@@ -804,7 +797,6 @@
 				// expect cluster service not created.
 				assert.Len(t, manifests, len(expectedManifestNames)-1)
 				assert.ElementsMatch(t, expectedManifestNamesWithoutClusterService, manifestNames(manifests))
->>>>>>> ecc688e4
 			},
 		},
 	}
@@ -1018,11 +1010,7 @@
 	}
 }
 
-<<<<<<< HEAD
 func newAddOnDeploymentConfigWithCustomizedVariables(name, namespace, k, v string) *addonv1alpha1.AddOnDeploymentConfig {
-=======
-func newAddOnDeploymentConfigWithCustomizedServiceDomain(name, namespace, serviceDomain string) *addonv1alpha1.AddOnDeploymentConfig {
->>>>>>> ecc688e4
 	return &addonv1alpha1.AddOnDeploymentConfig{
 		ObjectMeta: metav1.ObjectMeta{
 			Name:      name,
@@ -1035,13 +1023,29 @@
 			},
 			CustomizedVariables: []addonv1alpha1.CustomizedVariable{
 				{
-<<<<<<< HEAD
 					Name:  k,
 					Value: v,
-=======
+				},
+			},
+		},
+	}
+}
+
+func newAddOnDeploymentConfigWithCustomizedServiceDomain(name, namespace, serviceDomain string) *addonv1alpha1.AddOnDeploymentConfig {
+	return &addonv1alpha1.AddOnDeploymentConfig{
+		ObjectMeta: metav1.ObjectMeta{
+			Name:      name,
+			Namespace: namespace,
+		},
+		Spec: addonv1alpha1.AddOnDeploymentConfigSpec{
+			NodePlacement: &addonv1alpha1.NodePlacement{
+				Tolerations:  tolerations,
+				NodeSelector: nodeSelector,
+			},
+			CustomizedVariables: []addonv1alpha1.CustomizedVariable{
+				{
 					Name:  "serviceDomain",
 					Value: serviceDomain,
->>>>>>> ecc688e4
 				},
 			},
 		},
