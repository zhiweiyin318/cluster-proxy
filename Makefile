
# Image URL to use all building/pushing image targets
IMG ?= controller:latest
IMAGE_REGISTRY_NAME ?= quay.io/open-cluster-management
IMAGE_NAME = cluster-proxy
IMAGE_TAG ?= latest
E2E_TEST_CLUSTER_NAME ?= loopback
# Produce CRDs that work back to Kubernetes 1.11 (no version conversion)
CRD_OPTIONS ?= "crd:trivialVersions=true,preserveUnknownFields=false"

# Get the currently used golang install path (in GOPATH/bin, unless GOBIN is set)
ifeq (,$(shell go env GOBIN))
GOBIN=$(shell go env GOPATH)/bin
else
GOBIN=$(shell go env GOBIN)
endif

# Setting SHELL to bash allows bash commands to be executed by recipes.
# This is a requirement for 'setup-envtest.sh' in the test target.
# Options are set to exit when a recipe line exits non-zero or a piped command fails.
SHELL = /usr/bin/env bash -o pipefail
.SHELLFLAGS = -ec

all: build

##@ General

# The help target prints out all targets with their descriptions organized
# beneath their categories. The categories are represented by '##@' and the
# target descriptions by '##'. The awk commands is responsible for reading the
# entire set of makefiles included in this invocation, looking for lines of the
# file as xyz: ## something, and then pretty-format the target and help. Then,
# if there's a line with ##@ something, that gets pretty-printed as a category.
# More info on the usage of ANSI control characters for terminal formatting:
# https://en.wikipedia.org/wiki/ANSI_escape_code#SGR_parameters
# More info on the awk command:
# http://linuxcommand.org/lc3_adv_awk.php

help: ## Display this help.
	@awk 'BEGIN {FS = ":.*##"; printf "\nUsage:\n  make \033[36m<target>\033[0m\n"} /^[a-zA-Z_0-9-]+:.*?##/ { printf "  \033[36m%-15s\033[0m %s\n", $$1, $$2 } /^##@/ { printf "\n\033[1m%s\033[0m\n", substr($$0, 5) } ' $(MAKEFILE_LIST)

##@ Development

manifests: controller-gen ## Generate WebhookConfiguration, ClusterRole and CustomResourceDefinition objects.
	$(CONTROLLER_GEN) $(CRD_OPTIONS) \
		paths="./pkg/apis/..." \
		rbac:roleName=manager-role \
		output:crd:artifacts:config=hack/crd/bases

generate: controller-gen ## Generate code containing DeepCopy, DeepCopyInto, and DeepCopyObject method implementations.
	$(CONTROLLER_GEN) object:headerFile="hack/boilerplate.go.txt" paths="./pkg/apis/..."

fmt: ## Run go fmt against code.
	go fmt ./...

vet: ## Run go vet against code.
	go vet ./...

golint:
	go install github.com/golangci/golangci-lint/cmd/golangci-lint@v1.45.2
	golangci-lint run --timeout=3m ./...

verify: fmt vet golint

test: manifests generate fmt vet ## Run tests.
	go test ./pkg/... -coverprofile cover.out

##@ Build

build: generate fmt vet
	go build -o bin/addon-manager cmd/addon-manager/main.go
	go build -o bin/addon-agent cmd/addon-agent/main.go

docker-build: test ## Build docker image with the manager.
	docker build -t ${IMG} .

docker-push: ## Push docker image with the manager.
	docker push ${IMG}

##@ Deployment

install: manifests kustomize ## Install CRDs into the K8s cluster specified in ~/.kube/config.
	$(KUSTOMIZE) build config/crd | kubectl apply -f -

uninstall: manifests kustomize ## Uninstall CRDs from the K8s cluster specified in ~/.kube/config.
	$(KUSTOMIZE) build config/crd | kubectl delete -f -

deploy: manifests kustomize ## Deploy controller to the K8s cluster specified in ~/.kube/config.
	cd config/manager && $(KUSTOMIZE) edit set image controller=${IMG}
	$(KUSTOMIZE) build config/default | kubectl apply -f -

undeploy: ## Undeploy controller from the K8s cluster specified in ~/.kube/config.
	$(KUSTOMIZE) build config/default | kubectl delete -f -


CONTROLLER_GEN = $(shell pwd)/bin/controller-gen
controller-gen: ## Download controller-gen locally if necessary.
	$(call go-get-tool,$(CONTROLLER_GEN),sigs.k8s.io/controller-tools/cmd/controller-gen@v0.4.1)

KUSTOMIZE = $(shell pwd)/bin/kustomize
kustomize: ## Download kustomize locally if necessary.
	$(call go-get-tool,$(KUSTOMIZE),sigs.k8s.io/kustomize/kustomize/v3@v3.8.7)

# go-get-tool will 'go get' any package $2 and install it to $1.
PROJECT_DIR := $(shell dirname $(abspath $(lastword $(MAKEFILE_LIST))))
define go-get-tool
@[ -f $(1) ] || { \
set -e ;\
TMP_DIR=$$(mktemp -d) ;\
cd $$TMP_DIR ;\
go mod init tmp ;\
echo "Downloading $(2)" ;\
GOBIN=$(PROJECT_DIR)/bin go install $(2) ;\
rm -rf $$TMP_DIR ;\
}
endef

client-gen:
	go install k8s.io/code-generator/cmd/client-gen@v0.23.0
	go install sigs.k8s.io/apiserver-runtime/tools/apiserver-runtime-gen@v1.1.1
	apiserver-runtime-gen \
 	--module open-cluster-management.io/cluster-proxy \
 	-g client-gen \
 	-g informer-gen \
 	-g lister-gen \
 	--versions=open-cluster-management.io/cluster-proxy/pkg/apis/proxy/v1alpha1

images:
	docker build \
		-f cmd/Dockerfile \
		--build-arg ADDON_AGENT_IMAGE_NAME=$(IMAGE_REGISTRY_NAME)/$(IMAGE_NAME):$(IMAGE_TAG) \
		-t $(IMAGE_REGISTRY_NAME)/$(IMAGE_NAME):$(IMAGE_TAG) .

<<<<<<< HEAD
pure-image:
	docker build \
		-f cmd/pure.Dockerfile \
		--build-arg ADDON_AGENT_IMAGE_NAME=$(IMAGE_REGISTRY_NAME)/$(IMAGE_NAME):$(IMAGE_TAG) \
		-t $(IMAGE_REGISTRY_NAME)/$(IMAGE_NAME):$(IMAGE_TAG) .

test-integration:
	@echo "TODO: Run integration test"
=======
ENVTEST_ASSETS_DIR=$(shell pwd)/testbin
test-integration: manifests generate fmt vet
	mkdir -p ${ENVTEST_ASSETS_DIR}
	test -f ${ENVTEST_ASSETS_DIR}/setup-envtest.sh || curl -sSLo ${ENVTEST_ASSETS_DIR}/setup-envtest.sh https://raw.githubusercontent.com/kubernetes-sigs/controller-runtime/v0.8.3/hack/setup-envtest.sh
	source ${ENVTEST_ASSETS_DIR}/setup-envtest.sh; \
		fetch_envtest_tools $(ENVTEST_ASSETS_DIR); \
		setup_envtest_env $(ENVTEST_ASSETS_DIR); \
		go test ./test/integration/... -coverprofile cover.out

e2e-job-image:
	docker build \
		-f test/e2e/job/Dockerfile \
		-t $(IMAGE_REGISTRY_NAME)/$(IMAGE_NAME)-e2e-job:$(IMAGE_TAG) .

build-e2e:
	go test -c -o bin/e2e ./test/e2e/
>>>>>>> b46888f0

test-e2e: build-e2e
	./bin/e2e --test-cluster $(E2E_TEST_CLUSTER_NAME)<|MERGE_RESOLUTION|>--- conflicted
+++ resolved
@@ -131,16 +131,12 @@
 		--build-arg ADDON_AGENT_IMAGE_NAME=$(IMAGE_REGISTRY_NAME)/$(IMAGE_NAME):$(IMAGE_TAG) \
 		-t $(IMAGE_REGISTRY_NAME)/$(IMAGE_NAME):$(IMAGE_TAG) .
 
-<<<<<<< HEAD
 pure-image:
 	docker build \
 		-f cmd/pure.Dockerfile \
 		--build-arg ADDON_AGENT_IMAGE_NAME=$(IMAGE_REGISTRY_NAME)/$(IMAGE_NAME):$(IMAGE_TAG) \
 		-t $(IMAGE_REGISTRY_NAME)/$(IMAGE_NAME):$(IMAGE_TAG) .
 
-test-integration:
-	@echo "TODO: Run integration test"
-=======
 ENVTEST_ASSETS_DIR=$(shell pwd)/testbin
 test-integration: manifests generate fmt vet
 	mkdir -p ${ENVTEST_ASSETS_DIR}
@@ -157,7 +153,6 @@
 
 build-e2e:
 	go test -c -o bin/e2e ./test/e2e/
->>>>>>> b46888f0
 
 test-e2e: build-e2e
 	./bin/e2e --test-cluster $(E2E_TEST_CLUSTER_NAME)